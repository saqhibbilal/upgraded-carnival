import { useEffect, useState } from "react"
 
import { BookOpen, Award, Clock } from "lucide-react"
import { StatsCard } from "./stats-card"
import { useProgress } from "@/lib/context/progress-context"
import { supabase } from "@/lib/supabase"

export function StatsSection() {
  const { state } = useProgress()
  const [totalProblems, setTotalProblems] = useState<number | null>(null)
  const [error, setError] = useState<string | null>(null)

  // Fetch total problems from Supabase
  useEffect(() => {
    const fetchTotalProblems = async () => {
      try {
        const { count, error } = await supabase
          .from("problems")
          .select("*", { count: "exact", head: true }) // Use count query for efficiency

        if (error) {
          throw new Error(`Error fetching problems: ${error.message}`)
        }

        setTotalProblems(count ?? 0)
      } catch (err) {
        console.error("Error fetching total problems:", err)
        setError("Failed to load total problems. Please try again.")
        setTotalProblems(0) // Fallback to 0 to avoid breaking UI
      }
    }

    fetchTotalProblems()
  }, [])

  return (
    <div className="grid grid-cols-1 md:grid-cols-3 gap-6 mb-8">
      <StatsCard
        title="DSA Problems"
        description="Practice data structures and algorithms"
        value={totalProblems !== null ? totalProblems : "Loading..."}
        icon={<BookOpen className="h-4 w-4" />}
        linkHref="/problems"
        linkText="View Problems"
      />

      <StatsCard
        title="Completed"
        description="Problems you've solved"
        value={state.totalSolved}
        icon={<Award className="h-4 w-4" />}
        linkHref="/profile"
        linkText="View Progress"
      />

      <StatsCard
        title="Streak"
        description="Your daily coding streak"
        value={`${state.streak} days`}
        icon={<Clock className="h-4 w-4" />}
        linkHref="/activity"
        linkText="View Activity"
      />
    </div>
  )
<<<<<<< HEAD
}
=======
}

 
>>>>>>> 3403215e
<|MERGE_RESOLUTION|>--- conflicted
+++ resolved
@@ -63,10 +63,48 @@
       />
     </div>
   )
-<<<<<<< HEAD
 }
-=======
+/*
+import { BookOpen, Award, Clock } from "lucide-react"
+import { StatsCard } from "./stats-card"
+import { useProgress } from "@/lib/context/progress-context"
+
+export function StatsSection() {
+  const { state } = useProgress()
+
+  // Get total problems count from questions.json
+  const questions = require("@/app/dsa-tutor/questions.json")
+  const totalProblems = questions.length
+
+  return (
+    <div className="grid grid-cols-1 md:grid-cols-3 gap-6 mb-8">
+      <StatsCard
+        title="DSA Problems"
+        description="Practice data structures and algorithms"
+        value={totalProblems}
+        icon={<BookOpen className="h-4 w-4" />}
+        linkHref="/problems"
+        linkText="View Problems"
+      />
+
+      <StatsCard
+        title="Completed"
+        description="Problems you've solved"
+        value={state.totalSolved}
+        icon={<Award className="h-4 w-4" />}
+        linkHref="/profile"
+        linkText="View Progress"
+      />
+
+      <StatsCard
+        title="Streak"
+        description="Your daily coding streak"
+        value={`${state.streak} days`}
+        icon={<Clock className="h-4 w-4" />}
+        linkHref="/activity"
+        linkText="View Activity"
+      />
+    </div>
+  )
 }
-
- 
->>>>>>> 3403215e
+*/